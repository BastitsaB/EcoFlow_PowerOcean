"""
<<<<<<< HEAD
sensor.py – A comprehensive sensor setup for EcoFlow PowerOcean, 
covering nearly all documented fields from the EcoFlow API docs.
Comments in English, rest in Deutsch.
=======
sensor.py – A comprehensive sensor setup for EcoFlow PowerOcean, covering nearly all documented fields.
Comments in English, rest in German.
>>>>>>> c847e8ca
"""

import logging
from homeassistant.components.sensor import SensorEntity
from homeassistant.const import (
    POWER_WATT,
    ELECTRIC_CURRENT_AMPERE,
    ELECTRIC_POTENTIAL_VOLT,
    POWER_VOLT_AMPERE_REACTIVE,
    POWER_VOLT_AMPERE,
    PERCENTAGE,
    TEMP_CELSIUS
)
from . import DOMAIN

_LOGGER = logging.getLogger(__name__)

<<<<<<< HEAD

async def async_setup_entry(hass, config_entry, async_add_entities):
    """
    This function collects all sensor entities for EcoFlow:
    - System/Load/Grid/Battery
    - Phases (A/B/C) with vol, amp, actPwr, reactPwr, apparentPwr
    - MPPT data, Heat pump sectors, PowerGlow, PowerPulse
    - Historical data, etc.
    """
    coordinator = hass.data[DOMAIN][config_entry.entry_id]

    sensor_entities = []

    # 1) System / Battery / Grid
    sensor_entities.append(EcoFlowSingleValueSensor(coordinator, "sysLoadPwr", "System Load Power", POWER_WATT))
    sensor_entities.append(EcoFlowSingleValueSensor(coordinator, "sysGridPwr", "System Grid Power", POWER_WATT))
    sensor_entities.append(EcoFlowSingleValueSensor(coordinator, "bpSoc", "Battery SoC", PERCENTAGE))
    sensor_entities.append(EcoFlowSingleValueSensor(coordinator, "bpPwr", "Battery Power", POWER_WATT))
    sensor_entities.append(EcoFlowSingleValueSensor(coordinator, "mpptPwr", "PV Power", POWER_WATT))

    # 2) Phases A/B/C
    phase_letters = ["A", "B", "C"]
    phase_detail_keys = [
        ("vol", "Voltage", ELECTRIC_POTENTIAL_VOLT),
        ("amp", "Current", ELECTRIC_CURRENT_AMPERE),
        ("actPwr", "Active Power", POWER_WATT),
        ("reactPwr", "Reactive Power", POWER_VOLT_AMPERE_REACTIVE),
        ("apparentPwr", "Apparent Power", POWER_VOLT_AMPERE),
    ]
    for phase in phase_letters:
        for detail_key, detail_name, detail_unit in phase_detail_keys:
            sensor_entities.append(
                EcoFlowPhaseDetailSensor(
                    coordinator,
                    phase=phase,
                    detail_key=detail_key,
                    name_suffix=detail_name,
                    unit=detail_unit
                )
            )

    # 3) MPPT data (mpptHeartBeat -> mpptPv)
    for i in range(2):
        sensor_entities.append(EcoFlowMPPTSensor(coordinator, index=i))

    # 4) Heat Pump (sectorA, sectorB, sectorDhw, hpMaster)
    sensor_entities.append(EcoFlowNestedSensor(coordinator, "sectorA", "Sector A Temp", "tempCurr", TEMP_CELSIUS))
    sensor_entities.append(EcoFlowNestedSensor(coordinator, "sectorB", "Sector B Temp", "tempCurr", TEMP_CELSIUS))
    sensor_entities.append(EcoFlowNestedSensor(coordinator, "sectorDhw", "Hot Water Temp", "tempCurr", TEMP_CELSIUS))
    sensor_entities.append(EcoFlowHeatPumpSensor(coordinator, "hpMaster", "Heat Pump Master"))

    # 5) Error codes (emsErrCode)
    sensor_entities.append(EcoFlowErrorCodeSensor(coordinator, "emsErrCode", "EMS Error Code"))

    # 6) PowerGlow: hrEnergyStream
    sensor_entities.append(EcoFlowHrEnergyStreamSensor(coordinator, "PowerGlow HR Energy Stream"))

    # 7) PowerPulse: evPwr, chargingStatus, errorCode
    sensor_entities.append(EcoFlowSingleValueSensor(coordinator, "evPwr", "EV Power", POWER_WATT))
    sensor_entities.append(EcoFlowSingleValueSensor(coordinator, "chargingStatus", "EV Charging Status", None))
    sensor_entities.append(EcoFlowSingleValueSensor(coordinator, "errorCode", "EV Error Code", None))

    # 8) Historical Data
    sensor_entities.append(EcoFlowHistorySensor(coordinator, "Historical Data (Week)"))

=======

async def async_setup_entry(hass, config_entry, async_add_entities):
    """
    This function collects all sensor entities based on the data
    that EcoFlow exposes: Phases (A/B/C), Battery (SoC, power),
    PV info (MPPT, phases, reactive power, etc.), Heat pump sectors,
    EV Charger (PowerPulse), error codes, historical data, etc.
    """
    coordinator = hass.data[DOMAIN][config_entry.entry_id]

    # Collect all sensor entities in a list, then pass them to async_add_entities().
    sensor_entities = []

    # --------------------------------------------------
    # 1) SYSTEM / BATTERY / GRID
    # --------------------------------------------------

    # sysLoadPwr: the total load in the system
    sensor_entities.append(
        EcoFlowSingleValueSensor(
            coordinator,
            key="sysLoadPwr",
            friendly_name="System Load Power",
            unit=POWER_WATT
        )
    )
    # sysGridPwr: power flow from/to the grid (can be negative or positive)
    sensor_entities.append(
        EcoFlowSingleValueSensor(
            coordinator,
            key="sysGridPwr",
            friendly_name="System Grid Power",
            unit=POWER_WATT
        )
    )
    # bpSoc: battery state of charge
    sensor_entities.append(
        EcoFlowSingleValueSensor(
            coordinator,
            key="bpSoc",
            friendly_name="Battery SoC",
            unit=PERCENTAGE
        )
    )
    # bpPwr: battery charging/discharging power
    sensor_entities.append(
        EcoFlowSingleValueSensor(
            coordinator,
            key="bpPwr",
            friendly_name="Battery Power",
            unit=POWER_WATT
        )
    )
    # mpptPwr: total PV power
    sensor_entities.append(
        EcoFlowSingleValueSensor(
            coordinator,
            key="mpptPwr",
            friendly_name="PV Power",
            unit=POWER_WATT
        )
    )

    # --------------------------------------------------
    # 2) PHASES A/B/C – MORE DETAILS
    # Each has vol, amp, actPwr, reactPwr, apparentPwr
    # in pcsAPhase, pcsBPhase, pcsCPhase
    # --------------------------------------------------

    phase_letters = ["A", "B", "C"]
    phase_detail_keys = [
        ("vol", "Voltage", ELECTRIC_POTENTIAL_VOLT),
        ("amp", "Current", ELECTRIC_CURRENT_AMPERE),
        ("actPwr", "Active Power", POWER_WATT),
        ("reactPwr", "Reactive Power", POWER_VOLT_AMPERE_REACTIVE),
        ("apparentPwr", "Apparent Power", POWER_VOLT_AMPERE),
    ]

    for phase in phase_letters:
        for detail_key, detail_name, detail_unit in phase_detail_keys:
            sensor_entities.append(
                EcoFlowPhaseDetailSensor(
                    coordinator,
                    phase=phase,
                    detail_key=detail_key,
                    name_suffix=detail_name,
                    unit=detail_unit
                )
            )

    # --------------------------------------------------
    # 3) PV / MPPT DETAILS (mpptHeartBeat -> mpptPv array)
    # Some devices have multiple PV inputs (index 0, 1, ...)
    # We'll assume up to 2 or 3. Adjust as needed.
    # --------------------------------------------------

    for pv_index in range(2):
        sensor_entities.append(
            EcoFlowMPPTSensor(
                coordinator,
                index=pv_index
            )
        )

    # --------------------------------------------------
    # 4) HEAT PUMP / SECTORS (sectorA, sectorB, sectorDhw, hpMaster, etc.)
    # sectorA -> {"tempCurr": ...}
    # sectorB -> {"tempCurr": ...}
    # sectorDhw -> {"tempCurr": ...}
    # hpMaster -> {"tempInlet", "tempOutlet", "tempAmbient"}
    # --------------------------------------------------

    # sectorA: temperature
    sensor_entities.append(
        EcoFlowNestedSensor(
            coordinator,
            root_key="sectorA",
            friendly_name="Sector A Temp",
            sub_key="tempCurr",
            unit=TEMP_CELSIUS
        )
    )
    # sectorB: temperature
    sensor_entities.append(
        EcoFlowNestedSensor(
            coordinator,
            root_key="sectorB",
            friendly_name="Sector B Temp",
            sub_key="tempCurr",
            unit=TEMP_CELSIUS
        )
    )
    # sectorDhw: hot water temperature
    sensor_entities.append(
        EcoFlowNestedSensor(
            coordinator,
            root_key="sectorDhw",
            friendly_name="Hot Water Temp",
            sub_key="tempCurr",
            unit=TEMP_CELSIUS
        )
    )
    # hpMaster: specialized sensor that yields inlet/outlet/ambient
    sensor_entities.append(
        EcoFlowHeatPumpSensor(
            coordinator,
            root_key="hpMaster",
            friendly_name="Heat Pump Master"
        )
    )

    # --------------------------------------------------
    # 5) ERROR CODES (emsErrCode, etc.)
    # emsErrCode -> { "errCode": [601, ...] }
    # --------------------------------------------------

    sensor_entities.append(
        EcoFlowErrorCodeSensor(
            coordinator,
            root_key="emsErrCode",
            friendly_name="EMS Error Code"
        )
    )

    # --------------------------------------------------
    # 6) POWERGLOW: hrEnergyStream -> [ { "temp": 22, "hrPwr": 0 } ]
    # --------------------------------------------------

    sensor_entities.append(
        EcoFlowHrEnergyStreamSensor(
            coordinator,
            friendly_name="PowerGlow HR Energy Stream"
        )
    )

    # --------------------------------------------------
    # 7) POWERPULSE / EV CHARGER
    # evPwr, chargingStatus, errorCode (maybe "errorCode": "AAAAAAAAAAA=") 
    # --------------------------------------------------

    sensor_entities.append(
        EcoFlowSingleValueSensor(
            coordinator,
            key="evPwr",
            friendly_name="EV Power",
            unit=POWER_WATT
        )
    )
    sensor_entities.append(
        EcoFlowSingleValueSensor(
            coordinator,
            key="chargingStatus",
            friendly_name="EV Charging Status",
            unit=None
        )
    )
    sensor_entities.append(
        EcoFlowSingleValueSensor(
            coordinator,
            key="errorCode",
            friendly_name="EV Error Code",
            unit=None
        )
    )

    # --------------------------------------------------
    # 8) HISTORICAL DATA
    # The coordinator might store it in data["historical_data"].
    # We'll make a specialized sensor that picks out "Self-sufficiency"
    # or other stats from the "week" summary.
    # --------------------------------------------------

    sensor_entities.append(
        EcoFlowHistorySensor(
            coordinator,
            friendly_name="Historical Data (Week)"
        )
    )

    # --------------------------------------------------
    # Füge hier gerne weitere Sensors hinzu,
    # falls du mehr Felder aus der Doku gefunden hast.
    # --------------------------------------------------

    # Now we add them all at once.
>>>>>>> c847e8ca
    async_add_entities(sensor_entities)


# ------------------------------------------------------------------------------
<<<<<<< HEAD
# Base Sensor
# ------------------------------------------------------------------------------
class EcoFlowBaseSensor(SensorEntity):
    """
    Base class that relies on DataUpdateCoordinator for updates.
    We'll retrieve everything from coordinator.data.
    Comments in English.
=======
# Gemeinsame Basisklasse
# ------------------------------------------------------------------------------

class EcoFlowBaseSensor(SensorEntity):
    """
    This base sensor ties into the coordinator's data property,
    which is a merged dictionary containing:
      - All Quotas
      - BMS data
      - Historical data (under data["historical_data"])
      - Possibly MQTT updates
>>>>>>> c847e8ca
    """

    def __init__(self, coordinator, sensor_name: str):
        self.coordinator = coordinator
        self._attr_name = sensor_name

    @property
    def device_info(self):
<<<<<<< HEAD
        """Group everything under one device or multiple if desired."""
        return {
            "identifiers": { (DOMAIN, self.coordinator.device_sn) },
=======
        """
        By default, we group everything under a single "EcoFlow PowerOcean (All Data)" device.
        If you want multiple devices, you can split them as in previous examples.
        """
        return {
            "identifiers": {(DOMAIN, self.coordinator.device_sn)},
>>>>>>> c847e8ca
            "name": "EcoFlow PowerOcean (All Data)",
            "manufacturer": "EcoFlow",
            "model": "PowerOcean",
            "sw_version": "1.0.0",
        }

    @property
    def should_poll(self) -> bool:
<<<<<<< HEAD
        """No direct polling, we rely on coordinator."""
        return False

    async def async_update(self):
        """Request new data from the coordinator."""
        await self.coordinator.async_request_refresh()

    async def async_added_to_hass(self):
        """Register update listener."""
        self.async_on_remove(
            self.coordinator.async_add_listener(self.async_write_ha_state)
        )


# ------------------------------------------------------------------------------
# Generic Single-Value Sensor
# ------------------------------------------------------------------------------
class EcoFlowSingleValueSensor(EcoFlowBaseSensor):
    """Reads a single top-level key from coordinator.data."""

    def __init__(self, coordinator, key: str, friendly_name: str, unit):
        super().__init__(coordinator, friendly_name)
        self.key = key
        self._attr_native_unit_of_measurement = unit
        self._unique_id = f"{coordinator.device_sn}_{key}"

    @property
    def unique_id(self):
        return self._unique_id

    @property
    def state(self):
        return self.coordinator.data.get(self.key, 0)


# ------------------------------------------------------------------------------
# Phase Detail Sensor (pcsAPhase, pcsBPhase, pcsCPhase)
# ------------------------------------------------------------------------------
class EcoFlowPhaseDetailSensor(EcoFlowBaseSensor):
    """
    Reads phase detail keys (vol, amp, actPwr, reactPwr, apparentPwr)
    from data["pcsAPhase"] / data["pcsBPhase"] / data["pcsCPhase"].
    """

    def __init__(self, coordinator, phase: str, detail_key: str, name_suffix: str, unit):
        super().__init__(coordinator, f"Phase {phase} {name_suffix}")
        self.phase = phase
        self.detail_key = detail_key
        self._attr_native_unit_of_measurement = unit
        self._unique_id = f"{coordinator.device_sn}_pcs{phase}Phase_{detail_key}"

    @property
    def unique_id(self):
        return self._unique_id

    @property
    def state(self):
        root_key = f"pcs{self.phase}Phase"
        obj = self.coordinator.data.get(root_key, {})
        return obj.get(self.detail_key, 0)


# ------------------------------------------------------------------------------
# MPPT Sensor (mpptHeartBeat -> mpptPv)
# ------------------------------------------------------------------------------
class EcoFlowMPPTSensor(EcoFlowBaseSensor):
    """
    Example: data["mpptHeartBeat"] = [
      {
         "mpptPv": [
           { "vol": 0, "amp": 0.08, "pwr": 0 },
           { "vol": 26.25, "amp": 0, "pwr": 0 }
         ]
      }
    ]
    We index into mpptPv[index].
    """

    def __init__(self, coordinator, index: int):
        super().__init__(coordinator, f"MPPT PV[{index}]")
        self.index = index
        self._unique_id = f"{coordinator.device_sn}_mpptPv_{index}"

    @property
    def unique_id(self):
        return self._unique_id

    @property
    def native_unit_of_measurement(self):
        return POWER_WATT

    @property
    def state(self):
        mppt_ary = self.coordinator.data.get("mpptHeartBeat", [])
        if len(mppt_ary) > 0:
            mpptPv_arr = mppt_ary[0].get("mpptPv", [])
            if self.index < len(mpptPv_arr):
                return mpptPv_arr[self.index].get("pwr", 0)
        return 0

    @property
    def extra_state_attributes(self):
        mppt_ary = self.coordinator.data.get("mpptHeartBeat", [])
        if len(mppt_ary) > 0:
            mpptPv_arr = mppt_ary[0].get("mpptPv", [])
            if self.index < len(mpptPv_arr):
                data = mpptPv_arr[self.index]
                return {
                    "vol": data.get("vol"),
                    "amp": data.get("amp")
                }
        return {}
=======
        """We rely on the DataUpdateCoordinator, so no direct polling here."""
        return False

    async def async_update(self):
        """Request coordinator to refresh data."""
        await self.coordinator.async_request_refresh()

    async def async_added_to_hass(self):
        """When the entity is added to Home Assistant, register a callback to update state."""
        self.async_on_remove(
            self.coordinator.async_add_listener(self.async_write_ha_state)
        )

# ------------------------------------------------------------------------------
# Sensor für einzelne "Key=Value"
# ------------------------------------------------------------------------------

class EcoFlowSingleValueSensor(EcoFlowBaseSensor):
    """Represents a sensor that reads a single top-level key from coordinator.data."""

    def __init__(self, coordinator, key: str, friendly_name: str, unit):
        super().__init__(coordinator, friendly_name)
        self.key = key
        self._attr_native_unit_of_measurement = unit
        self._unique_id = f"{coordinator.device_sn}_{key}"

    @property
    def unique_id(self):
        return self._unique_id

    @property
    def state(self):
        return self.coordinator.data.get(self.key, 0)
>>>>>>> c847e8ca

# ------------------------------------------------------------------------------
# Sensor für verschachtelte objekte: data[root_key][sub_key]
# ------------------------------------------------------------------------------

# ------------------------------------------------------------------------------
# Nested Sensor (z. B. sectorA -> {"tempCurr": ...})
# ------------------------------------------------------------------------------
class EcoFlowNestedSensor(EcoFlowBaseSensor):
<<<<<<< HEAD
    """Reads data[root_key][sub_key]."""

    def __init__(self, coordinator, root_key: str, friendly_name: str, sub_key: str, unit):
        super().__init__(coordinator, friendly_name)
        self.root_key = root_key
        self.sub_key = sub_key
        self._attr_native_unit_of_measurement = unit
        self._unique_id = f"{coordinator.device_sn}_{root_key}_{sub_key}"

=======
    """
    For example, sectorA -> { "tempCurr": 22.7 }
    We pass root_key="sectorA", sub_key="tempCurr".
    """

    def __init__(self, coordinator, root_key: str, friendly_name: str, sub_key: str, unit):
        super().__init__(coordinator, f"{friendly_name}")
        self.root_key = root_key
        self.sub_key = sub_key
        self._attr_native_unit_of_measurement = unit
        self._unique_id = f"{coordinator.device_sn}_{root_key}_{sub_key}"

>>>>>>> c847e8ca
    @property
    def unique_id(self):
        return self._unique_id

    @property
    def state(self):
        root_obj = self.coordinator.data.get(self.root_key, {})
        return root_obj.get(self.sub_key, 0)
<<<<<<< HEAD
=======

# ------------------------------------------------------------------------------
# Sensor für Phasendetails (A/B/C) => pcsAPhase, pcsBPhase, pcsCPhase
# ------------------------------------------------------------------------------
class EcoFlowPhaseDetailSensor(EcoFlowBaseSensor):
    """
    Reads keys like vol, amp, actPwr, reactPwr, apparentPwr from:
    data["pcsAPhase"], data["pcsBPhase"], data["pcsCPhase"].
    """

    def __init__(self, coordinator, phase: str, detail_key: str, name_suffix: str, unit):
        super().__init__(coordinator, f"Phase {phase} {name_suffix}")
        self.phase = phase
        self.detail_key = detail_key
        self._attr_native_unit_of_measurement = unit
        self._unique_id = f"{coordinator.device_sn}_pcs{phase}Phase_{detail_key}"

    @property
    def unique_id(self):
        return self._unique_id
>>>>>>> c847e8ca

    @property
    def state(self):
        root_key = f"pcs{self.phase}Phase"
        obj = self.coordinator.data.get(root_key, {})
        return obj.get(self.detail_key, 0)

# ------------------------------------------------------------------------------
<<<<<<< HEAD
# Heat Pump Sensor (hpMaster -> tempInlet, tempOutlet, tempAmbient)
# ------------------------------------------------------------------------------
class EcoFlowHeatPumpSensor(EcoFlowBaseSensor):
    """
    e.g. data["hpMaster"] = {
      "tempInlet": 22.5,
      "tempOutlet": 22.5,
      "tempAmbient": -3270
    }
    We'll show tempInlet as state, others as attributes.
=======
# Sensor für HeatPump (hpMaster)
# ------------------------------------------------------------------------------
class EcoFlowHeatPumpSensor(EcoFlowBaseSensor):
    """
    e.g. hpMaster -> { "tempInlet": 22.5, "tempOutlet": 22.5, "tempAmbient": -3270 }
    We'll show 'tempInlet' as the main state, others as attributes.
>>>>>>> c847e8ca
    """

    def __init__(self, coordinator, root_key: str, friendly_name: str):
        super().__init__(coordinator, friendly_name)
        self.root_key = root_key
        self._unique_id = f"{coordinator.device_sn}_{root_key}"

    @property
    def unique_id(self):
        return self._unique_id

    @property
    def native_unit_of_measurement(self):
        return TEMP_CELSIUS

    @property
    def state(self):
        root_obj = self.coordinator.data.get(self.root_key, {})
        return root_obj.get("tempInlet", 0)

    @property
    def extra_state_attributes(self):
        root_obj = self.coordinator.data.get(self.root_key, {})
        return {
            "tempOutlet": root_obj.get("tempOutlet"),
            "tempAmbient": root_obj.get("tempAmbient")
        }

<<<<<<< HEAD

# ------------------------------------------------------------------------------
# ErrorCode Sensor (z. B. emsErrCode -> { "errCode": [601] })
# ------------------------------------------------------------------------------
class EcoFlowErrorCodeSensor(EcoFlowBaseSensor):
    """Reads an error code array from data[root_key]."""
=======
# ------------------------------------------------------------------------------
# Sensor für Error-Codes (z.B. emsErrCode -> { "errCode": [601, ...] })
# ------------------------------------------------------------------------------
class EcoFlowErrorCodeSensor(EcoFlowBaseSensor):
    """Reads an error code array from coordinator.data[root_key]."""
>>>>>>> c847e8ca

    def __init__(self, coordinator, root_key: str, friendly_name: str):
        super().__init__(coordinator, friendly_name)
        self.root_key = root_key
        self._unique_id = f"{coordinator.device_sn}_{root_key}"

    @property
    def unique_id(self):
        return self._unique_id

    @property
    def state(self):
        err_obj = self.coordinator.data.get(self.root_key, {})
        codes = err_obj.get("errCode", [])
        if codes:
            return codes[0]
        return 0

    @property
    def extra_state_attributes(self):
        err_obj = self.coordinator.data.get(self.root_key, {})
        return {
            "all_error_codes": err_obj.get("errCode", [])
        }

<<<<<<< HEAD

# ------------------------------------------------------------------------------
# PowerGlow HR Energy Stream (hrEnergyStream -> [ { "temp": 22, "hrPwr": 0 } ])
# ------------------------------------------------------------------------------
class EcoFlowHrEnergyStreamSensor(EcoFlowBaseSensor):
    """Displays 'hrPwr' as state and 'temp' as attribute."""
=======
# ------------------------------------------------------------------------------
# Sensor für HR Energy Stream (PowerGlow)
# ------------------------------------------------------------------------------
class EcoFlowHrEnergyStreamSensor(EcoFlowBaseSensor):
    """
    hrEnergyStream -> [ { "temp": 22, "hrPwr": 0 } ]
    We'll use 'hrPwr' as state, 'temp' as attribute.
    """
>>>>>>> c847e8ca

    def __init__(self, coordinator, friendly_name: str):
        super().__init__(coordinator, friendly_name)
        self._unique_id = f"{coordinator.device_sn}_hrEnergyStream"

    @property
    def unique_id(self):
        return self._unique_id

    @property
    def native_unit_of_measurement(self):
        return POWER_WATT

    @property
    def state(self):
        arr = self.coordinator.data.get("hrEnergyStream", [])
        if len(arr) > 0:
            return arr[0].get("hrPwr", 0)
        return 0

    @property
    def extra_state_attributes(self):
        arr = self.coordinator.data.get("hrEnergyStream", [])
        if len(arr) > 0:
            return {"temp": arr[0].get("temp")}
        return {}

<<<<<<< HEAD

# ------------------------------------------------------------------------------
# Historische Daten (z. B. "Self-sufficiency" im coordinator.data["historical_data"])
# ------------------------------------------------------------------------------
class EcoFlowHistorySensor(EcoFlowBaseSensor):
    """Displays 'Self-sufficiency' from data["historical_data"], entire block in attributes."""
=======
# ------------------------------------------------------------------------------
# Sensor für MPPT-Eingänge (mpptHeartBeat -> [ { "mpptPv": [ {vol, amp, pwr}, ...] } ])
# ------------------------------------------------------------------------------
class EcoFlowMPPTSensor(EcoFlowBaseSensor):
    """
    Reads mpptHeartBeat[0].mpptPv[index] -> { vol, amp, pwr }.
    We'll use 'pwr' as state, and 'vol'/'amp' as attributes.
    """

    def __init__(self, coordinator, index: int):
        super().__init__(coordinator, f"MPPT PV[{index}]")
        self.index = index
        self._unique_id = f"{coordinator.device_sn}_mpptPv_{index}"

    @property
    def unique_id(self):
        return self._unique_id

    @property
    def native_unit_of_measurement(self):
        return POWER_WATT

    @property
    def state(self):
        # Usually mpptHeartBeat = [ { "mpptPv": [ {vol, amp, pwr}, ... ] } ]
        mppt_ary = self.coordinator.data.get("mpptHeartBeat", [])
        if len(mppt_ary) > 0:
            mpptPv_arr = mppt_ary[0].get("mpptPv", [])
            if self.index < len(mpptPv_arr):
                return mpptPv_arr[self.index].get("pwr", 0)
        return 0

    @property
    def extra_state_attributes(self):
        mppt_ary = self.coordinator.data.get("mpptHeartBeat", [])
        if len(mppt_ary) > 0:
            mpptPv_arr = mppt_ary[0].get("mpptPv", [])
            if self.index < len(mpptPv_arr):
                data = mpptPv_arr[self.index]
                return {
                    "vol": data.get("vol"),
                    "amp": data.get("amp")
                }
        return {}

# ------------------------------------------------------------------------------
# Historische Daten (z. B. "Self-sufficiency") unter coordinator.data["historical_data"]
# ------------------------------------------------------------------------------
class EcoFlowHistorySensor(EcoFlowBaseSensor):
    """
    Displays a key metric (e.g. "Self-sufficiency") from the historical data.
    Also exposes all raw data as attributes.
    """
>>>>>>> c847e8ca

    def __init__(self, coordinator, friendly_name: str):
        super().__init__(coordinator, friendly_name)
        self._unique_id = f"{coordinator.device_sn}_history"

    @property
    def unique_id(self):
        return self._unique_id

    @property
    def state(self):
<<<<<<< HEAD
=======
        """
        The coordinator might store historical data in data["historical_data"] -> { "data": [ {...} ] }
        We look for "Self-sufficiency" or any other indexName you'd like to highlight.
        """
>>>>>>> c847e8ca
        hist_data = self.coordinator.data.get("historical_data", {})
        data_arr = hist_data.get("data", [])
        for item in data_arr:
            if item.get("indexName") == "Self-sufficiency":
                return item.get("indexValue", 0)
        return 0

    @property
    def extra_state_attributes(self):
<<<<<<< HEAD
=======
        """Expose the entire raw historical data block."""
>>>>>>> c847e8ca
        hist_data = self.coordinator.data.get("historical_data", {})
        return {
            "raw_history_data": hist_data
        }<|MERGE_RESOLUTION|>--- conflicted
+++ resolved
@@ -1,12 +1,7 @@
 """
-<<<<<<< HEAD
 sensor.py – A comprehensive sensor setup for EcoFlow PowerOcean, 
 covering nearly all documented fields from the EcoFlow API docs.
 Comments in English, rest in Deutsch.
-=======
-sensor.py – A comprehensive sensor setup for EcoFlow PowerOcean, covering nearly all documented fields.
-Comments in English, rest in German.
->>>>>>> c847e8ca
 """
 
 import logging
@@ -24,7 +19,6 @@
 
 _LOGGER = logging.getLogger(__name__)
 
-<<<<<<< HEAD
 
 async def async_setup_entry(hass, config_entry, async_add_entities):
     """
@@ -90,238 +84,10 @@
     # 8) Historical Data
     sensor_entities.append(EcoFlowHistorySensor(coordinator, "Historical Data (Week)"))
 
-=======
-
-async def async_setup_entry(hass, config_entry, async_add_entities):
-    """
-    This function collects all sensor entities based on the data
-    that EcoFlow exposes: Phases (A/B/C), Battery (SoC, power),
-    PV info (MPPT, phases, reactive power, etc.), Heat pump sectors,
-    EV Charger (PowerPulse), error codes, historical data, etc.
-    """
-    coordinator = hass.data[DOMAIN][config_entry.entry_id]
-
-    # Collect all sensor entities in a list, then pass them to async_add_entities().
-    sensor_entities = []
-
-    # --------------------------------------------------
-    # 1) SYSTEM / BATTERY / GRID
-    # --------------------------------------------------
-
-    # sysLoadPwr: the total load in the system
-    sensor_entities.append(
-        EcoFlowSingleValueSensor(
-            coordinator,
-            key="sysLoadPwr",
-            friendly_name="System Load Power",
-            unit=POWER_WATT
-        )
-    )
-    # sysGridPwr: power flow from/to the grid (can be negative or positive)
-    sensor_entities.append(
-        EcoFlowSingleValueSensor(
-            coordinator,
-            key="sysGridPwr",
-            friendly_name="System Grid Power",
-            unit=POWER_WATT
-        )
-    )
-    # bpSoc: battery state of charge
-    sensor_entities.append(
-        EcoFlowSingleValueSensor(
-            coordinator,
-            key="bpSoc",
-            friendly_name="Battery SoC",
-            unit=PERCENTAGE
-        )
-    )
-    # bpPwr: battery charging/discharging power
-    sensor_entities.append(
-        EcoFlowSingleValueSensor(
-            coordinator,
-            key="bpPwr",
-            friendly_name="Battery Power",
-            unit=POWER_WATT
-        )
-    )
-    # mpptPwr: total PV power
-    sensor_entities.append(
-        EcoFlowSingleValueSensor(
-            coordinator,
-            key="mpptPwr",
-            friendly_name="PV Power",
-            unit=POWER_WATT
-        )
-    )
-
-    # --------------------------------------------------
-    # 2) PHASES A/B/C – MORE DETAILS
-    # Each has vol, amp, actPwr, reactPwr, apparentPwr
-    # in pcsAPhase, pcsBPhase, pcsCPhase
-    # --------------------------------------------------
-
-    phase_letters = ["A", "B", "C"]
-    phase_detail_keys = [
-        ("vol", "Voltage", ELECTRIC_POTENTIAL_VOLT),
-        ("amp", "Current", ELECTRIC_CURRENT_AMPERE),
-        ("actPwr", "Active Power", POWER_WATT),
-        ("reactPwr", "Reactive Power", POWER_VOLT_AMPERE_REACTIVE),
-        ("apparentPwr", "Apparent Power", POWER_VOLT_AMPERE),
-    ]
-
-    for phase in phase_letters:
-        for detail_key, detail_name, detail_unit in phase_detail_keys:
-            sensor_entities.append(
-                EcoFlowPhaseDetailSensor(
-                    coordinator,
-                    phase=phase,
-                    detail_key=detail_key,
-                    name_suffix=detail_name,
-                    unit=detail_unit
-                )
-            )
-
-    # --------------------------------------------------
-    # 3) PV / MPPT DETAILS (mpptHeartBeat -> mpptPv array)
-    # Some devices have multiple PV inputs (index 0, 1, ...)
-    # We'll assume up to 2 or 3. Adjust as needed.
-    # --------------------------------------------------
-
-    for pv_index in range(2):
-        sensor_entities.append(
-            EcoFlowMPPTSensor(
-                coordinator,
-                index=pv_index
-            )
-        )
-
-    # --------------------------------------------------
-    # 4) HEAT PUMP / SECTORS (sectorA, sectorB, sectorDhw, hpMaster, etc.)
-    # sectorA -> {"tempCurr": ...}
-    # sectorB -> {"tempCurr": ...}
-    # sectorDhw -> {"tempCurr": ...}
-    # hpMaster -> {"tempInlet", "tempOutlet", "tempAmbient"}
-    # --------------------------------------------------
-
-    # sectorA: temperature
-    sensor_entities.append(
-        EcoFlowNestedSensor(
-            coordinator,
-            root_key="sectorA",
-            friendly_name="Sector A Temp",
-            sub_key="tempCurr",
-            unit=TEMP_CELSIUS
-        )
-    )
-    # sectorB: temperature
-    sensor_entities.append(
-        EcoFlowNestedSensor(
-            coordinator,
-            root_key="sectorB",
-            friendly_name="Sector B Temp",
-            sub_key="tempCurr",
-            unit=TEMP_CELSIUS
-        )
-    )
-    # sectorDhw: hot water temperature
-    sensor_entities.append(
-        EcoFlowNestedSensor(
-            coordinator,
-            root_key="sectorDhw",
-            friendly_name="Hot Water Temp",
-            sub_key="tempCurr",
-            unit=TEMP_CELSIUS
-        )
-    )
-    # hpMaster: specialized sensor that yields inlet/outlet/ambient
-    sensor_entities.append(
-        EcoFlowHeatPumpSensor(
-            coordinator,
-            root_key="hpMaster",
-            friendly_name="Heat Pump Master"
-        )
-    )
-
-    # --------------------------------------------------
-    # 5) ERROR CODES (emsErrCode, etc.)
-    # emsErrCode -> { "errCode": [601, ...] }
-    # --------------------------------------------------
-
-    sensor_entities.append(
-        EcoFlowErrorCodeSensor(
-            coordinator,
-            root_key="emsErrCode",
-            friendly_name="EMS Error Code"
-        )
-    )
-
-    # --------------------------------------------------
-    # 6) POWERGLOW: hrEnergyStream -> [ { "temp": 22, "hrPwr": 0 } ]
-    # --------------------------------------------------
-
-    sensor_entities.append(
-        EcoFlowHrEnergyStreamSensor(
-            coordinator,
-            friendly_name="PowerGlow HR Energy Stream"
-        )
-    )
-
-    # --------------------------------------------------
-    # 7) POWERPULSE / EV CHARGER
-    # evPwr, chargingStatus, errorCode (maybe "errorCode": "AAAAAAAAAAA=") 
-    # --------------------------------------------------
-
-    sensor_entities.append(
-        EcoFlowSingleValueSensor(
-            coordinator,
-            key="evPwr",
-            friendly_name="EV Power",
-            unit=POWER_WATT
-        )
-    )
-    sensor_entities.append(
-        EcoFlowSingleValueSensor(
-            coordinator,
-            key="chargingStatus",
-            friendly_name="EV Charging Status",
-            unit=None
-        )
-    )
-    sensor_entities.append(
-        EcoFlowSingleValueSensor(
-            coordinator,
-            key="errorCode",
-            friendly_name="EV Error Code",
-            unit=None
-        )
-    )
-
-    # --------------------------------------------------
-    # 8) HISTORICAL DATA
-    # The coordinator might store it in data["historical_data"].
-    # We'll make a specialized sensor that picks out "Self-sufficiency"
-    # or other stats from the "week" summary.
-    # --------------------------------------------------
-
-    sensor_entities.append(
-        EcoFlowHistorySensor(
-            coordinator,
-            friendly_name="Historical Data (Week)"
-        )
-    )
-
-    # --------------------------------------------------
-    # Füge hier gerne weitere Sensors hinzu,
-    # falls du mehr Felder aus der Doku gefunden hast.
-    # --------------------------------------------------
-
-    # Now we add them all at once.
->>>>>>> c847e8ca
     async_add_entities(sensor_entities)
 
 
 # ------------------------------------------------------------------------------
-<<<<<<< HEAD
 # Base Sensor
 # ------------------------------------------------------------------------------
 class EcoFlowBaseSensor(SensorEntity):
@@ -329,19 +95,6 @@
     Base class that relies on DataUpdateCoordinator for updates.
     We'll retrieve everything from coordinator.data.
     Comments in English.
-=======
-# Gemeinsame Basisklasse
-# ------------------------------------------------------------------------------
-
-class EcoFlowBaseSensor(SensorEntity):
-    """
-    This base sensor ties into the coordinator's data property,
-    which is a merged dictionary containing:
-      - All Quotas
-      - BMS data
-      - Historical data (under data["historical_data"])
-      - Possibly MQTT updates
->>>>>>> c847e8ca
     """
 
     def __init__(self, coordinator, sensor_name: str):
@@ -350,27 +103,18 @@
 
     @property
     def device_info(self):
-<<<<<<< HEAD
         """Group everything under one device or multiple if desired."""
         return {
             "identifiers": { (DOMAIN, self.coordinator.device_sn) },
-=======
-        """
-        By default, we group everything under a single "EcoFlow PowerOcean (All Data)" device.
-        If you want multiple devices, you can split them as in previous examples.
-        """
-        return {
-            "identifiers": {(DOMAIN, self.coordinator.device_sn)},
->>>>>>> c847e8ca
             "name": "EcoFlow PowerOcean (All Data)",
             "manufacturer": "EcoFlow",
             "model": "PowerOcean",
+            "model": "PowerOcean",
             "sw_version": "1.0.0",
         }
 
     @property
     def should_poll(self) -> bool:
-<<<<<<< HEAD
         """No direct polling, we rely on coordinator."""
         return False
 
@@ -391,6 +135,11 @@
 class EcoFlowSingleValueSensor(EcoFlowBaseSensor):
     """Reads a single top-level key from coordinator.data."""
 
+    def __init__(self, coordinator, key: str, friendly_name: str, unit):
+        super().__init__(coordinator, friendly_name)
+        self.key = key
+        self._attr_native_unit_of_measurement = unit
+        self._unique_id = f"{coordinator.device_sn}_{key}"
     def __init__(self, coordinator, key: str, friendly_name: str, unit):
         super().__init__(coordinator, friendly_name)
         self.key = key
@@ -483,51 +232,12 @@
                     "amp": data.get("amp")
                 }
         return {}
-=======
-        """We rely on the DataUpdateCoordinator, so no direct polling here."""
-        return False
-
-    async def async_update(self):
-        """Request coordinator to refresh data."""
-        await self.coordinator.async_request_refresh()
-
-    async def async_added_to_hass(self):
-        """When the entity is added to Home Assistant, register a callback to update state."""
-        self.async_on_remove(
-            self.coordinator.async_add_listener(self.async_write_ha_state)
-        )
-
-# ------------------------------------------------------------------------------
-# Sensor für einzelne "Key=Value"
-# ------------------------------------------------------------------------------
-
-class EcoFlowSingleValueSensor(EcoFlowBaseSensor):
-    """Represents a sensor that reads a single top-level key from coordinator.data."""
-
-    def __init__(self, coordinator, key: str, friendly_name: str, unit):
-        super().__init__(coordinator, friendly_name)
-        self.key = key
-        self._attr_native_unit_of_measurement = unit
-        self._unique_id = f"{coordinator.device_sn}_{key}"
-
-    @property
-    def unique_id(self):
-        return self._unique_id
-
-    @property
-    def state(self):
-        return self.coordinator.data.get(self.key, 0)
->>>>>>> c847e8ca
-
-# ------------------------------------------------------------------------------
-# Sensor für verschachtelte objekte: data[root_key][sub_key]
-# ------------------------------------------------------------------------------
+
 
 # ------------------------------------------------------------------------------
 # Nested Sensor (z. B. sectorA -> {"tempCurr": ...})
 # ------------------------------------------------------------------------------
 class EcoFlowNestedSensor(EcoFlowBaseSensor):
-<<<<<<< HEAD
     """Reads data[root_key][sub_key]."""
 
     def __init__(self, coordinator, root_key: str, friendly_name: str, sub_key: str, unit):
@@ -537,60 +247,18 @@
         self._attr_native_unit_of_measurement = unit
         self._unique_id = f"{coordinator.device_sn}_{root_key}_{sub_key}"
 
-=======
-    """
-    For example, sectorA -> { "tempCurr": 22.7 }
-    We pass root_key="sectorA", sub_key="tempCurr".
-    """
-
-    def __init__(self, coordinator, root_key: str, friendly_name: str, sub_key: str, unit):
-        super().__init__(coordinator, f"{friendly_name}")
-        self.root_key = root_key
-        self.sub_key = sub_key
-        self._attr_native_unit_of_measurement = unit
-        self._unique_id = f"{coordinator.device_sn}_{root_key}_{sub_key}"
-
->>>>>>> c847e8ca
-    @property
-    def unique_id(self):
+    @property
+    def unique_id(self):
+        return self._unique_id
         return self._unique_id
 
     @property
     def state(self):
         root_obj = self.coordinator.data.get(self.root_key, {})
         return root_obj.get(self.sub_key, 0)
-<<<<<<< HEAD
-=======
-
-# ------------------------------------------------------------------------------
-# Sensor für Phasendetails (A/B/C) => pcsAPhase, pcsBPhase, pcsCPhase
-# ------------------------------------------------------------------------------
-class EcoFlowPhaseDetailSensor(EcoFlowBaseSensor):
-    """
-    Reads keys like vol, amp, actPwr, reactPwr, apparentPwr from:
-    data["pcsAPhase"], data["pcsBPhase"], data["pcsCPhase"].
-    """
-
-    def __init__(self, coordinator, phase: str, detail_key: str, name_suffix: str, unit):
-        super().__init__(coordinator, f"Phase {phase} {name_suffix}")
-        self.phase = phase
-        self.detail_key = detail_key
-        self._attr_native_unit_of_measurement = unit
-        self._unique_id = f"{coordinator.device_sn}_pcs{phase}Phase_{detail_key}"
-
-    @property
-    def unique_id(self):
-        return self._unique_id
->>>>>>> c847e8ca
-
-    @property
-    def state(self):
-        root_key = f"pcs{self.phase}Phase"
-        obj = self.coordinator.data.get(root_key, {})
-        return obj.get(self.detail_key, 0)
-
-# ------------------------------------------------------------------------------
-<<<<<<< HEAD
+
+
+# ------------------------------------------------------------------------------
 # Heat Pump Sensor (hpMaster -> tempInlet, tempOutlet, tempAmbient)
 # ------------------------------------------------------------------------------
 class EcoFlowHeatPumpSensor(EcoFlowBaseSensor):
@@ -601,23 +269,20 @@
       "tempAmbient": -3270
     }
     We'll show tempInlet as state, others as attributes.
-=======
-# Sensor für HeatPump (hpMaster)
-# ------------------------------------------------------------------------------
-class EcoFlowHeatPumpSensor(EcoFlowBaseSensor):
-    """
-    e.g. hpMaster -> { "tempInlet": 22.5, "tempOutlet": 22.5, "tempAmbient": -3270 }
-    We'll show 'tempInlet' as the main state, others as attributes.
->>>>>>> c847e8ca
     """
 
     def __init__(self, coordinator, root_key: str, friendly_name: str):
         super().__init__(coordinator, friendly_name)
         self.root_key = root_key
         self._unique_id = f"{coordinator.device_sn}_{root_key}"
-
-    @property
-    def unique_id(self):
+    def __init__(self, coordinator, root_key: str, friendly_name: str):
+        super().__init__(coordinator, friendly_name)
+        self.root_key = root_key
+        self._unique_id = f"{coordinator.device_sn}_{root_key}"
+
+    @property
+    def unique_id(self):
+        return self._unique_id
         return self._unique_id
 
     @property
@@ -627,79 +292,71 @@
     @property
     def state(self):
         root_obj = self.coordinator.data.get(self.root_key, {})
+        root_obj = self.coordinator.data.get(self.root_key, {})
         return root_obj.get("tempInlet", 0)
 
     @property
     def extra_state_attributes(self):
+        root_obj = self.coordinator.data.get(self.root_key, {})
         root_obj = self.coordinator.data.get(self.root_key, {})
         return {
             "tempOutlet": root_obj.get("tempOutlet"),
             "tempAmbient": root_obj.get("tempAmbient")
         }
 
-<<<<<<< HEAD
 
 # ------------------------------------------------------------------------------
 # ErrorCode Sensor (z. B. emsErrCode -> { "errCode": [601] })
 # ------------------------------------------------------------------------------
 class EcoFlowErrorCodeSensor(EcoFlowBaseSensor):
     """Reads an error code array from data[root_key]."""
-=======
-# ------------------------------------------------------------------------------
-# Sensor für Error-Codes (z.B. emsErrCode -> { "errCode": [601, ...] })
-# ------------------------------------------------------------------------------
-class EcoFlowErrorCodeSensor(EcoFlowBaseSensor):
-    """Reads an error code array from coordinator.data[root_key]."""
->>>>>>> c847e8ca
 
     def __init__(self, coordinator, root_key: str, friendly_name: str):
         super().__init__(coordinator, friendly_name)
         self.root_key = root_key
         self._unique_id = f"{coordinator.device_sn}_{root_key}"
-
-    @property
-    def unique_id(self):
-        return self._unique_id
-
-    @property
-    def state(self):
+    def __init__(self, coordinator, root_key: str, friendly_name: str):
+        super().__init__(coordinator, friendly_name)
+        self.root_key = root_key
+        self._unique_id = f"{coordinator.device_sn}_{root_key}"
+
+    @property
+    def unique_id(self):
+        return self._unique_id
+        return self._unique_id
+
+    @property
+    def state(self):
+        err_obj = self.coordinator.data.get(self.root_key, {})
         err_obj = self.coordinator.data.get(self.root_key, {})
         codes = err_obj.get("errCode", [])
-        if codes:
-            return codes[0]
-        return 0
+        return codes[0] if codes else 0
 
     @property
     def extra_state_attributes(self):
+        err_obj = self.coordinator.data.get(self.root_key, {})
         err_obj = self.coordinator.data.get(self.root_key, {})
         return {
             "all_error_codes": err_obj.get("errCode", [])
         }
 
-<<<<<<< HEAD
 
 # ------------------------------------------------------------------------------
 # PowerGlow HR Energy Stream (hrEnergyStream -> [ { "temp": 22, "hrPwr": 0 } ])
 # ------------------------------------------------------------------------------
 class EcoFlowHrEnergyStreamSensor(EcoFlowBaseSensor):
     """Displays 'hrPwr' as state and 'temp' as attribute."""
-=======
-# ------------------------------------------------------------------------------
-# Sensor für HR Energy Stream (PowerGlow)
-# ------------------------------------------------------------------------------
-class EcoFlowHrEnergyStreamSensor(EcoFlowBaseSensor):
-    """
-    hrEnergyStream -> [ { "temp": 22, "hrPwr": 0 } ]
-    We'll use 'hrPwr' as state, 'temp' as attribute.
-    """
->>>>>>> c847e8ca
 
     def __init__(self, coordinator, friendly_name: str):
         super().__init__(coordinator, friendly_name)
         self._unique_id = f"{coordinator.device_sn}_hrEnergyStream"
-
-    @property
-    def unique_id(self):
+    def __init__(self, coordinator, friendly_name: str):
+        super().__init__(coordinator, friendly_name)
+        self._unique_id = f"{coordinator.device_sn}_hrEnergyStream"
+
+    @property
+    def unique_id(self):
+        return self._unique_id
         return self._unique_id
 
     @property
@@ -708,6 +365,7 @@
 
     @property
     def state(self):
+        arr = self.coordinator.data.get("hrEnergyStream", [])
         arr = self.coordinator.data.get("hrEnergyStream", [])
         if len(arr) > 0:
             return arr[0].get("hrPwr", 0)
@@ -716,72 +374,17 @@
     @property
     def extra_state_attributes(self):
         arr = self.coordinator.data.get("hrEnergyStream", [])
+        arr = self.coordinator.data.get("hrEnergyStream", [])
         if len(arr) > 0:
             return {"temp": arr[0].get("temp")}
         return {}
 
-<<<<<<< HEAD
 
 # ------------------------------------------------------------------------------
 # Historische Daten (z. B. "Self-sufficiency" im coordinator.data["historical_data"])
 # ------------------------------------------------------------------------------
 class EcoFlowHistorySensor(EcoFlowBaseSensor):
     """Displays 'Self-sufficiency' from data["historical_data"], entire block in attributes."""
-=======
-# ------------------------------------------------------------------------------
-# Sensor für MPPT-Eingänge (mpptHeartBeat -> [ { "mpptPv": [ {vol, amp, pwr}, ...] } ])
-# ------------------------------------------------------------------------------
-class EcoFlowMPPTSensor(EcoFlowBaseSensor):
-    """
-    Reads mpptHeartBeat[0].mpptPv[index] -> { vol, amp, pwr }.
-    We'll use 'pwr' as state, and 'vol'/'amp' as attributes.
-    """
-
-    def __init__(self, coordinator, index: int):
-        super().__init__(coordinator, f"MPPT PV[{index}]")
-        self.index = index
-        self._unique_id = f"{coordinator.device_sn}_mpptPv_{index}"
-
-    @property
-    def unique_id(self):
-        return self._unique_id
-
-    @property
-    def native_unit_of_measurement(self):
-        return POWER_WATT
-
-    @property
-    def state(self):
-        # Usually mpptHeartBeat = [ { "mpptPv": [ {vol, amp, pwr}, ... ] } ]
-        mppt_ary = self.coordinator.data.get("mpptHeartBeat", [])
-        if len(mppt_ary) > 0:
-            mpptPv_arr = mppt_ary[0].get("mpptPv", [])
-            if self.index < len(mpptPv_arr):
-                return mpptPv_arr[self.index].get("pwr", 0)
-        return 0
-
-    @property
-    def extra_state_attributes(self):
-        mppt_ary = self.coordinator.data.get("mpptHeartBeat", [])
-        if len(mppt_ary) > 0:
-            mpptPv_arr = mppt_ary[0].get("mpptPv", [])
-            if self.index < len(mpptPv_arr):
-                data = mpptPv_arr[self.index]
-                return {
-                    "vol": data.get("vol"),
-                    "amp": data.get("amp")
-                }
-        return {}
-
-# ------------------------------------------------------------------------------
-# Historische Daten (z. B. "Self-sufficiency") unter coordinator.data["historical_data"]
-# ------------------------------------------------------------------------------
-class EcoFlowHistorySensor(EcoFlowBaseSensor):
-    """
-    Displays a key metric (e.g. "Self-sufficiency") from the historical data.
-    Also exposes all raw data as attributes.
-    """
->>>>>>> c847e8ca
 
     def __init__(self, coordinator, friendly_name: str):
         super().__init__(coordinator, friendly_name)
@@ -793,13 +396,6 @@
 
     @property
     def state(self):
-<<<<<<< HEAD
-=======
-        """
-        The coordinator might store historical data in data["historical_data"] -> { "data": [ {...} ] }
-        We look for "Self-sufficiency" or any other indexName you'd like to highlight.
-        """
->>>>>>> c847e8ca
         hist_data = self.coordinator.data.get("historical_data", {})
         data_arr = hist_data.get("data", [])
         for item in data_arr:
@@ -809,10 +405,6 @@
 
     @property
     def extra_state_attributes(self):
-<<<<<<< HEAD
-=======
-        """Expose the entire raw historical data block."""
->>>>>>> c847e8ca
         hist_data = self.coordinator.data.get("historical_data", {})
         return {
             "raw_history_data": hist_data
