--- conflicted
+++ resolved
@@ -1,17 +1,14 @@
 """
-<<<<<<< HEAD
 __init__.py – Initialize the EcoFlow PowerOcean integration,
 fetch MQTT cert if needed, and set up the sensor platform.
-=======
-__init__.py – Initialize the EcoFlow PowerOcean integration.
-Here we fetch MQTT certification automatically (if mqtt_enabled) 
-and then set up the MQTT handler.
->>>>>>> c847e8ca
 """
 
 import logging
 from homeassistant.config_entries import ConfigEntry
 from homeassistant.core import HomeAssistant
+
+from .coordinator import EcoFlowDataCoordinator
+from .mqtt_handler import EcoFlowMQTTHandler
 
 from .coordinator import EcoFlowDataCoordinator
 from .mqtt_handler import EcoFlowMQTTHandler
@@ -24,7 +21,6 @@
     """Set up EcoFlow PowerOcean from a config entry."""
     coordinator = EcoFlowDataCoordinator(hass, entry)
 
-<<<<<<< HEAD
     # 1) If MQTT is enabled, fetch the certification first (blocking call)
     if entry.data.get("mqtt_enabled", False):
         await hass.async_add_executor_job(coordinator.fetch_mqtt_certification)
@@ -37,20 +33,6 @@
     hass.data[DOMAIN][entry.entry_id] = coordinator
 
     # 3) If MQTT is enabled, set up the MQTT handler
-=======
-    # 1) If MQTT is enabled, fetch the certificate data before we do anything else.
-    if entry.data.get("mqtt_enabled", False):
-        await hass.async_add_executor_job(coordinator.fetch_mqtt_certification)
-
-    # 2) Initialize the coordinator's first refresh (REST calls).
-    await coordinator.async_config_entry_first_refresh()
-
-    # Store coordinator
-    hass.data.setdefault(DOMAIN, {})
-    hass.data[DOMAIN][entry.entry_id] = coordinator
-
-    # 3) Set up MQTT if enabled
->>>>>>> c847e8ca
     if entry.data.get("mqtt_enabled", False):
         mqtt_handler = EcoFlowMQTTHandler(hass, coordinator)
         coordinator.mqtt_handler = mqtt_handler
@@ -65,12 +47,9 @@
 
 async def async_unload_entry(hass: HomeAssistant, entry: ConfigEntry) -> bool:
     """Unload EcoFlow PowerOcean config entry."""
+    """Unload EcoFlow PowerOcean config entry."""
     await hass.config_entries.async_forward_entry_unload(entry, "sensor")
-<<<<<<< HEAD
     coordinator = hass.data[DOMAIN].pop(entry.entry_id, None)
-=======
-    coordinator: EcoFlowDataCoordinator = hass.data[DOMAIN].pop(entry.entry_id, None)
->>>>>>> c847e8ca
 
     if coordinator and getattr(coordinator, "mqtt_handler", None):
         coordinator.mqtt_handler.stop()
