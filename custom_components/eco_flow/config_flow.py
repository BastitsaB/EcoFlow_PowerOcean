"""
config_flow.py – UI configuration flow for EcoFlow PowerOcean.
Abfragt access_key, secret_key, device_sn, mqtt_enabled.
Kommentierungen auf Englisch, rest auf Deutsch.
"""

import logging
import voluptuous as vol
from homeassistant import config_entries
from homeassistant.const import CONF_NAME

from . import DOMAIN

_LOGGER = logging.getLogger(__name__)

CONF_ACCESS_KEY = "access_key"
CONF_SECRET_KEY = "secret_key"
CONF_DEVICE_SN = "device_sn"
CONF_MQTT_ENABLED = "mqtt_enabled"

class EcoFlowPowerOceanConfigFlow(config_entries.ConfigFlow, domain=DOMAIN):
    """Handle a config flow for EcoFlow PowerOcean."""

    VERSION = 1

    async def async_step_user(self, user_input=None):
        """Handle the initial step."""
        if user_input is not None:
<<<<<<< HEAD
=======
            # Optional: test the credentials here if desired
>>>>>>> c847e8ca
            return self.async_create_entry(
                title=user_input[CONF_NAME],
                data={
                    CONF_ACCESS_KEY: user_input[CONF_ACCESS_KEY],
                    CONF_SECRET_KEY: user_input[CONF_SECRET_KEY],
                    CONF_DEVICE_SN: user_input[CONF_DEVICE_SN],
                    CONF_MQTT_ENABLED: user_input[CONF_MQTT_ENABLED],
                },
            )

        data_schema = vol.Schema({
            vol.Required(CONF_NAME, default="EcoFlow PowerOcean"): str,
            vol.Required(CONF_ACCESS_KEY): str,
            vol.Required(CONF_SECRET_KEY): str,
            vol.Required(CONF_DEVICE_SN): str,
            vol.Optional(CONF_MQTT_ENABLED, default=False): bool,
        })

        return self.async_show_form(step_id="user", data_schema=data_schema)<|MERGE_RESOLUTION|>--- conflicted
+++ resolved
@@ -26,10 +26,6 @@
     async def async_step_user(self, user_input=None):
         """Handle the initial step."""
         if user_input is not None:
-<<<<<<< HEAD
-=======
-            # Optional: test the credentials here if desired
->>>>>>> c847e8ca
             return self.async_create_entry(
                 title=user_input[CONF_NAME],
                 data={
